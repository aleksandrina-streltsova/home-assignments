--- conflicted
+++ resolved
@@ -57,17 +57,10 @@
     config_data = DATASET_CONFIG_SCHEMA(raw_config_data)
     config = dict()
     for name, info in config_data['tests'].items():
-<<<<<<< HEAD
-        items = {k: path.join(root, v) if isinstance(v, str) else v for k, v in info.items()}
-        if len(items) == 3:
-            items['initial_frames'] = None
-        config[name] = TestInfo(**items)
-=======
         config[name] = _create_test_info(**{
             k: path.join(root, v) if isinstance(v, str) else v
             for k, v in info.items()
         })
->>>>>>> c9ae5e17
     return config
 
 
